--- conflicted
+++ resolved
@@ -4,22 +4,12 @@
 import tf
 import os
 
-<<<<<<< HEAD
 from controller import Robot, Node, Supervisor, Field
 
-import rospy
-from geometry_msgs.msg import Quaternion
-from sensor_msgs.msg import JointState, Imu, Image, CameraInfo
-=======
-try:
-    from controller import Robot, Node, Supervisor, Field
-except:
-    env_file = os.path.realpath(os.path.join(os.path.dirname(__file__), '../../scripts/setenvs.sh'))
-    exit(f'Please execute "source {env_file}" first')
 import rospy
 from geometry_msgs.msg import Quaternion, PointStamped
-from sensor_msgs.msg import JointState, Imu, Image
->>>>>>> 84c2d415
+from sensor_msgs.msg import JointState, Imu, Image, CameraInfo
+
 from rosgraph_msgs.msg import Clock
 from std_srvs.srv import Empty
 
@@ -57,11 +47,8 @@
 
         self.robot_name = robot
         self.switch_coordinate_system = True
-<<<<<<< HEAD
         self.is_wolfgang = False
-=======
         self.pressure_sensors = None
->>>>>>> 84c2d415
         if robot == 'wolfgang':
             self.is_wolfgang = True
             self.robot_node_name = "Robot"
@@ -147,19 +134,17 @@
                             argv=['clock:=/' + self.namespace + '/clock'])
         self.pub_js = rospy.Publisher(self.namespace + "/joint_states", JointState, queue_size=1)
         self.pub_imu = rospy.Publisher(self.namespace + "/imu/data", Imu, queue_size=1)
-<<<<<<< HEAD
+
         self.pub_imu_head = rospy.Publisher(self.namespace + "/imu_head/data", Imu, queue_size=1)
-        self.pub_cam = rospy.Publisher(self.namespace + "/image_raw", Image, queue_size=1)
+        self.pub_cam = rospy.Publisher(self.namespace + "/camera/image_proc", Image, queue_size=1)
         self.pub_cam_info = rospy.Publisher(self.namespace + "/camera_info", CameraInfo, queue_size=1, latch=True)
-=======
-        self.pub_cam = rospy.Publisher(self.namespace + "/camera/image_proc", Image, queue_size=1)
+
         self.pub_pres_left = rospy.Publisher(self.namespace + "/foot_pressure_left/filtered", FootPressure,
                                              queue_size=1)
         self.pub_pres_right = rospy.Publisher(self.namespace + "/foot_pressure_right/filtered", FootPressure,
                                               queue_size=1)
         self.cop_l_pub_ = rospy.Publisher(self.namespace + "/cop_l", PointStamped, queue_size=1)
         self.cop_r_pub_ = rospy.Publisher(self.namespace + "/cop_r", PointStamped, queue_size=1)
->>>>>>> 84c2d415
         self.clock_publisher = rospy.Publisher(self.namespace + "/clock", Clock, queue_size=1)
         rospy.Subscriber(self.namespace + "/DynamixelController/command", JointCommand, self.command_cb)
 
