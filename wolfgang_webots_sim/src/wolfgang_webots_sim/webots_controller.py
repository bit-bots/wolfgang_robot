import subprocess
import time

import tf
import os

from controller import Robot, Node, Supervisor, Field

import rospy
from geometry_msgs.msg import Quaternion, PointStamped
from sensor_msgs.msg import JointState, Imu, Image, CameraInfo

from rosgraph_msgs.msg import Clock
from std_srvs.srv import Empty

from bitbots_msgs.msg import JointCommand, FootPressure
import math
from tf.transformations import quaternion_from_euler

G = 9.81


class WebotsController:
    def __init__(self, namespace='', ros_active=False, mode='normal', robot='wolfgang', node=True):
        self.ros_active = ros_active
        self.time = 0
        self.clock_msg = Clock()
        self.namespace = namespace
        self.supervisor = Supervisor()

        self.walkready = [0] * 20

        self.motors = []
        self.sensors = []
        self.timestep = int(self.supervisor.getBasicTimeStep())

        if mode == 'normal':
            self.supervisor.simulationSetMode(Supervisor.SIMULATION_MODE_FAST)
        elif mode == 'paused':
            self.supervisor.simulationSetMode(Supervisor.SIMULATION_MODE_PAUSE)
        elif mode == 'run':
            self.supervisor.simulationSetMode(Supervisor.SIMULATION_MODE_RUN)
        elif mode == 'fast':
            self.supervisor.simulationSetMode(Supervisor.SIMULATION_MODE_FAST)
        else:
            self.supervisor.simulationSetMode(Supervisor.SIMULATION_MODE_PAUSE)

        self.robot_name = robot
        # functions to correct different transformation systems
        self.pos_ros_to_webots = pos_ros_to_webots
        self.pos_webots_to_ros = pos_webots_to_ros
        self.rot_ros_to_webots = rot_ros_to_webots
        self.rot_webots_to_ros = rot_webots_to_ros

        self.is_wolfgang = False
        self.pressure_sensors = None
        self.initial_joint_values = []
        if robot == 'wolfgang':
            self.is_wolfgang = True
            self.robot_node_name = "Robot"
            self.motor_names = ["RShoulderPitch", "LShoulderPitch", "RShoulderRoll", "LShoulderRoll", "RElbow",
                                "LElbow", "RHipYaw", "LHipYaw", "RHipRoll", "LHipRoll", "RHipPitch", "LHipPitch",
                                "RKnee", "LKnee", "RAnklePitch", "LAnklePitch", "RAnkleRoll", "LAnkleRoll", "HeadPan",
                                "HeadTilt"]
            self.external_motor_names = self.motor_names
            sensor_postfix = "_sensor"
            accel_name = "imu accelerometer"
            gyro_name = "imu gyro"
            camera_name = "camera"
            pressure_sensor_names = ["llb", "llf", "lrf", "lrb", "rlb", "rlf", "rrf", "rrb"]
            self.pressure_sensors = []
            for name in pressure_sensor_names:
                sensor = self.supervisor.getTouchSensor(name)
                sensor.enable(30)
                self.pressure_sensors.append(sensor)
            self.rot_ros_to_webots = rot_ros_to_webots_switched
            self.rot_webots_to_ros = rot_webots_to_ros_switched
        elif robot == 'darwin':
            self.robot_node_name = "Darwin"
            self.motor_names = ["ShoulderR", "ShoulderL", "ArmUpperR", "ArmUpperL", "ArmLowerR", "ArmLowerL",
                                "PelvYR", "PelvYL", "PelvR", "PelvL", "LegUpperR", "LegUpperL", "LegLowerR",
                                "LegLowerL", "AnkleR", "AnkleL", "FootR", "FootL", "Neck", "Head"]
            self.external_motor_names = ["RShoulderPitch", "LShoulderPitch", "RShoulderRoll", "LShoulderRoll", "RElbow",
                                         "LElbow", "RHipYaw", "LHipYaw", "RHipRoll", "LHipRoll", "RHipPitch",
                                         "LHipPitch", "RKnee", "LKnee", "RAnklePitch", "LAnklePitch", "RAnkleRoll",
                                         "LAnkleRoll", "HeadPan", "HeadTilt"]
            sensor_postfix = "S"
            accel_name = "Accelerometer"
            gyro_name = "Gyro"
            camera_name = "Camera"
        elif robot == 'nao':
            self.robot_node_name = "Robot"
            self.motor_names = ["RShoulderPitch", "LShoulderPitch", "RShoulderRoll", "LShoulderRoll", "RElbowYaw",
                                "LElbowYaw", "RHipYawPitch", "LHipYawPitch", "RHipRoll", "LHipRoll", "RHipPitch",
                                "LHipPitch",
                                "RKneePitch", "LKneePitch", "RAnklePitch", "LAnklePitch", "RAnkleRoll", "LAnkleRoll",
                                "HeadYaw",
                                "HeadPitch"]
            self.external_motor_names = self.motor_names
            sensor_postfix = "S"
            accel_name = "accelerometer"
            gyro_name = "gyro"
            camera_name = "CameraTop"
            self.rot_ros_to_webots = rot_ros_to_webots_switched
            self.rot_webots_to_ros = rot_webots_to_ros_switched
<<<<<<< HEAD
            self.initial_joint_values = [("RShoulderPitch", math.pi / 2), ("RShoulderRoll", -1 * math.pi/4),
                                         ("LShoulderPitch", math.pi / 2), ("LShoulderRoll", math.pi/4)]
=======
            self.initial_joint_values = [("RShoulderPitch", math.pi / 2), ("RShoulderRoll", -1 * math.pi / 4),
                                         ("LShoulderPitch", math.pi / 2), ("LShoulderRoll", math.pi / 4)]
>>>>>>> 3f800886

        elif robot == 'op3':
            self.robot_node_name = "Robot"
            self.motor_names = ["ShoulderR", "ShoulderL", "ArmUpperR", "ArmUpperL", "ArmLowerR", "ArmLowerL",
                                "PelvYR", "PelvYL", "PelvR", "PelvL", "LegUpperR", "LegUpperL", "LegLowerR",
                                "LegLowerL", "AnkleR", "AnkleL", "FootR", "FootL", "Neck", "Head"]
            self.external_motor_names = ["r_sho_pitch", "l_sho_pitch", "r_sho_roll", "l_sho_roll",
                                         "r_el", "l_el", "r_hip_yaw", "l_hip_yaw", "r_hip_roll", "l_hip_roll",
                                         "r_hip_pitch", "l_hip_pitch", "r_knee", "l_knee", "r_ank_pitch",
                                         "l_ank_pitch", "r_ank_roll", "l_ank_roll", "head_pan", "head_tilt"]
            sensor_postfix = "S"
            accel_name = "Accelerometer"
            gyro_name = "Gyro"
            camera_name = "Camera"
            self.rot_ros_to_webots = rot_ros_to_webots_switched
            self.rot_webots_to_ros = rot_webots_to_ros_switched
<<<<<<< HEAD
            self.initial_joint_values = [("ArmUpperR", -1 * math.pi/4), ("ArmUpperL", math.pi/4)]
=======
            self.initial_joint_values = [("ArmUpperR", -1 * math.pi / 4), ("ArmUpperL", math.pi / 4)]
        elif robot == 'atlas':
            self.robot_node_name = "Robot"
            self.motor_names = ["BackLbz", "BackMby", "BackUbx", "LArmElx", "LArmEly", "LArmMwx",
                                "LArmShx", "LArmUsy", "LArmUwy", "LLegKny", "LLegLax", "LLegLhy",
                                "LLegMhx", "LLegUay", "LLegUhz", "NeckAy", "RArmElx", "RArmEly", "RArmMwx",
                                "RArmShx", "RArmUsy", "RArmUwy", "RLegKny", "RLegLax", "RLegLhy",
                                "RLegMhx", "RLegUay", "RLegUhz"]
            self.external_motor_names = self.motor_names
            sensor_postfix = "S"
            accel_name = "Accelerometer"
            gyro_name = "Gyro"
            camera_name = "Camera"
            self.rot_ros_to_webots = rot_ros_to_webots_switched
            self.rot_webots_to_ros = rot_webots_to_ros_switched
            self.initial_joint_values = [("ArmUpperR", -1 * math.pi / 4), ("ArmUpperL", math.pi / 4)]
>>>>>>> 3f800886

        self.robot_node = self.supervisor.getFromDef(self.robot_node_name)
        for motor_name in self.motor_names:
            self.motors.append(self.supervisor.getMotor(motor_name))
            self.motors[-1].enableTorqueFeedback(self.timestep)
            self.sensors.append(self.supervisor.getPositionSensor(motor_name + sensor_postfix))
            self.sensors[-1].enable(self.timestep)

        # put joints in intial pose
        for name, pos in self.initial_joint_values:
            motor_index = self.motor_names.index(name)
            self.motors[motor_index].setPosition(pos)

        self.accel = self.supervisor.getAccelerometer(accel_name)
        self.accel.enable(self.timestep)
        self.gyro = self.supervisor.getGyro(gyro_name)
        self.gyro.enable(self.timestep)
        if self.is_wolfgang:
<<<<<<< HEAD
            self.accel_head = self.supervisor.getAccelerometer(accel_name + " 2")
            self.accel_head.enable(self.timestep)
            self.gyro_head = self.supervisor.getGyro(gyro_name + " 2")
=======
            self.accel_head = self.supervisor.getAccelerometer("imu_head accelerometer")
            self.accel_head.enable(self.timestep)
            self.gyro_head = self.supervisor.getGyro("imu_head gyro")
>>>>>>> 3f800886
            self.gyro_head.enable(self.timestep)
        self.camera = self.supervisor.getCamera(camera_name)
        self.camera.enable(self.timestep)

        if node:
            rospy.init_node("webots_ros_interface", anonymous=True,
                            argv=['clock:=/' + self.namespace + '/clock'])
        self.pub_js = rospy.Publisher(self.namespace + "/joint_states", JointState, queue_size=1)
        self.pub_imu = rospy.Publisher(self.namespace + "/imu/data", Imu, queue_size=1)

        self.pub_imu_head = rospy.Publisher(self.namespace + "/imu_head/data", Imu, queue_size=1)
        self.pub_cam = rospy.Publisher(self.namespace + "/camera/image_proc", Image, queue_size=1)
        self.pub_cam_info = rospy.Publisher(self.namespace + "/camera_info", CameraInfo, queue_size=1, latch=True)

        self.pub_pres_left = rospy.Publisher(self.namespace + "/foot_pressure_left/filtered", FootPressure,
                                             queue_size=1)
        self.pub_pres_right = rospy.Publisher(self.namespace + "/foot_pressure_right/filtered", FootPressure,
                                              queue_size=1)
        self.cop_l_pub_ = rospy.Publisher(self.namespace + "/cop_l", PointStamped, queue_size=1)
        self.cop_r_pub_ = rospy.Publisher(self.namespace + "/cop_r", PointStamped, queue_size=1)
        self.clock_publisher = rospy.Publisher(self.namespace + "/clock", Clock, queue_size=1)
        rospy.Subscriber(self.namespace + "/DynamixelController/command", JointCommand, self.command_cb)

        self.translation_field = self.robot_node.getField("translation")
        self.rotation_field = self.robot_node.getField("rotation")
        self.world_info = self.supervisor.getFromDef("world_info")

        self.reset_service = rospy.Service("reset", Empty, self.reset)

        # publish camera info once, it will be latched
        cam_info = CameraInfo()
        cam_info.header.stamp = rospy.Time.from_seconds(self.time)
        cam_info.header.frame_id = 'camera_optical_frame'
        cam_info.height = self.camera.getHeight()
        cam_info.width = self.camera.getWidth()
        f_y = self.mat_from_fov_and_resolution(
            self.h_fov_to_v_fov(self.camera.getFov(), cam_info.height, cam_info.width),
            cam_info.height)
        f_x = self.mat_from_fov_and_resolution(self.camera.getFov(), cam_info.width)
        cam_info.K = [f_x, 0, cam_info.width / 2,
                      0, f_x, cam_info.height / 2,
                      0, 0, 1]
        cam_info.P = [f_x, 0, cam_info.width / 2, 0,
                      0, f_x, cam_info.height / 2, 0,
                      0, 0, 1, 0]
        self.pub_cam_info.publish(cam_info)

    def mat_from_fov_and_resolution(self, fov, res):
        return 0.5 * res * (math.cos((fov / 2)) / math.sin((fov / 2)))

    def h_fov_to_v_fov(self, h_fov, height, width):
        return 2 * math.atan(math.tan(h_fov * 0.5) * (height / width))

    def step_sim(self):
        self.time += self.timestep / 1000
        self.supervisor.step(self.timestep)

    def step(self):
        self.step_sim()
        if self.ros_active:
            self.publish_imu()
            self.publish_joint_states()
            self.publish_camera()
            self.publish_pressure()
            self.publish_clock()

    def publish_clock(self):
        self.clock_msg.clock = rospy.Time.from_seconds(self.time)
        self.clock_publisher.publish(self.clock_msg)

    def command_cb(self, command: JointCommand):
        for i, name in enumerate(command.joint_names):
            try:
                motor_index = self.external_motor_names.index(name)
                self.motors[motor_index].setPosition(command.positions[i])
            except ValueError:
                print(f"invalid motor specified ({name})")

    def set_head_tilt(self, pos):
        self.motors[-1].setPosition(pos)

    def set_arms_zero(self):
        positions = [-0.8399999308200574, 0.7200000596634105, -0.3299999109923385, 0.35999992683575216,
                     0.5099999812500172, -0.5199999789619728]
        for i in range(0, 6):
            self.motors[i].setPosition(positions[i])

    def get_joint_state_msg(self):
        js = JointState()
        js.name = []
        js.header.stamp = rospy.Time.from_seconds(self.time)
        js.position = []
        js.effort = []
        for i in range(len(self.sensors)):
            js.name.append(self.external_motor_names[i])
            value = self.sensors[i].getValue()
            js.position.append(value)
            js.effort.append(self.motors[i].getTorqueFeedback())
        return js

    def publish_joint_states(self):
        self.pub_js.publish(self.get_joint_state_msg())

    def get_imu_msg(self, head=False):
        msg = Imu()
        msg.header.stamp = rospy.Time.from_seconds(self.time)
        if head:
            msg.header.frame_id = "imu_frame_2"
        else:
            msg.header.frame_id = "imu_frame"

        # change order because webots has different axis
        if head:
            accel_vels = self.accel_head.getValues()
            msg.linear_acceleration.x = accel_vels[2]
            msg.linear_acceleration.y = -accel_vels[0]
            msg.linear_acceleration.z = -accel_vels[1]
        else:
            accel_vels = self.accel.getValues()
            msg.linear_acceleration.x = accel_vels[0]
            msg.linear_acceleration.y = accel_vels[1]
            msg.linear_acceleration.z = accel_vels[2]

        if head:
            gyro_vels = self.gyro_head.getValues()
            msg.angular_velocity.x = gyro_vels[2]
            msg.angular_velocity.y = -gyro_vels[0]
            msg.angular_velocity.z = -gyro_vels[1]
        else:
            gyro_vels = self.gyro.getValues()
            msg.angular_velocity.x = gyro_vels[0]
            msg.angular_velocity.y = gyro_vels[1]
            msg.angular_velocity.z = gyro_vels[2]

        pos, rpy = self.get_robot_pose_rpy()
        quat_tf = quaternion_from_euler(*rpy)
        msg.orientation = Quaternion(quat_tf[0], quat_tf[1], quat_tf[2], quat_tf[3])
        return msg

    def publish_imu(self):
        self.pub_imu.publish(self.get_imu_msg(head=False))
        if self.is_wolfgang:
            self.pub_imu_head.publish(self.get_imu_msg(head=True))

    def publish_camera(self):
        img_msg = Image()
        img_msg.header.stamp = rospy.Time.from_seconds(self.time)
        img_msg.header.frame_id = "camera_optical_frame"
        img_msg.height = self.camera.getHeight()
        img_msg.width = self.camera.getWidth()
        img_msg.encoding = "bgra8"
        img_msg.step = 4 * self.camera.getWidth()
        img = self.camera.getImage()
        img_msg.data = img
        self.pub_cam.publish(img_msg)

    def get_image(self):
        return self.camera.getImage()

    def get_pressure_message(self):
        current_time = rospy.Time.from_sec(self.time)

        left_pressure = FootPressure()
        left_pressure.header.stamp = current_time
        left_pressure.left_back = self.pressure_sensors[0].getValues()[2]
        left_pressure.left_front = self.pressure_sensors[1].getValues()[2]
        left_pressure.right_front = self.pressure_sensors[2].getValues()[2]
        left_pressure.right_back = self.pressure_sensors[3].getValues()[2]

        right_pressure = FootPressure()
        left_pressure.header.stamp = current_time
        right_pressure.left_back = self.pressure_sensors[4].getValues()[2]
        right_pressure.left_front = self.pressure_sensors[5].getValues()[2]
        right_pressure.right_front = self.pressure_sensors[6].getValues()[2]
        right_pressure.right_back = self.pressure_sensors[7].getValues()[2]

        # compute center of pressures of the feet
        pos_x = 0.085
        pos_y = 0.045
        # we can take a very small threshold, since simulation gives more accurate values than reality
        threshold = 1

        cop_l = PointStamped()
        cop_l.header.frame_id = "l_sole"
        cop_l.header.stamp = current_time
        sum = left_pressure.left_back + left_pressure.left_front + left_pressure.right_front + left_pressure.right_back
        if sum > threshold:
            cop_l.point.x = (left_pressure.left_front + left_pressure.right_front -
                             left_pressure.left_back - left_pressure.right_back) * pos_x / sum
            cop_l.point.x = max(min(cop_l.point.x, pos_x), -pos_x)
            cop_l.point.y = (left_pressure.left_front + left_pressure.left_back -
                             left_pressure.right_front - left_pressure.right_back) * pos_y / sum
            cop_l.point.y = max(min(cop_l.point.x, pos_y), -pos_y)
        else:
            cop_l.point.x = 0
            cop_l.point.y = 0

        cop_r = PointStamped()
        cop_r.header.frame_id = "r_sole"
        cop_r.header.stamp = current_time
        sum = right_pressure.right_back + right_pressure.right_front + right_pressure.right_front + right_pressure.right_back
        if sum > threshold:
            cop_r.point.x = (right_pressure.left_front + right_pressure.right_front -
                             right_pressure.left_back - right_pressure.right_back) * pos_x / sum
            cop_r.point.x = max(min(cop_r.point.x, pos_x), -pos_x)
            cop_r.point.y = (right_pressure.left_front + right_pressure.left_back -
                             right_pressure.right_front - right_pressure.right_back) * pos_y / sum
            cop_r.point.y = max(min(cop_r.point.x, pos_y), -pos_y)
        else:
            cop_r.point.x = 0
            cop_r.point.y = 0

        return left_pressure, right_pressure, cop_l, cop_r

    def publish_pressure(self):
        if self.is_wolfgang:
            left, right, cop_l, cop_r = self.get_pressure_message()
            self.pub_pres_left.publish(left)
            self.pub_pres_right.publish(right)
            self.cop_l_pub_.publish(cop_l)
            self.cop_r_pub_.publish(cop_r)

    def set_gravity(self, active):
        if active:
            self.world_info.getField("gravity").setSFVec3f([0.0, -9.81, 0.0])
            self.world_info.getField("gravity").setSFFloat(9.81)
        else:
            self.world_info.getField("gravity").setSFVec3f([0.0, 0.0, 0.0])
            self.world_info.getField("gravity").setSFFloat(0)

    def reset_robot_pose(self, pos, quat):
        rpy = tf.transformations.euler_from_quaternion(quat)
        self.set_robot_pose_rpy(pos, rpy)
        self.robot_node.resetPhysics()

    def reset_robot_pose_rpy(self, pos, rpy):
        self.set_robot_pose_rpy(pos, rpy)
        self.robot_node.resetPhysics()

    def reset(self, req=None):
        self.supervisor.simulationReset()
        self.supervisor.simulationResetPhysics()

    def node(self):
        s = self.supervisor.getSelected()
        if s is not None:
            print(f"id: {s.getId()}, type: {s.getType()}, def: {s.getDef()}")

    def set_robot_pose_rpy(self, pos, rpy):
        # if self.switch_coordinate_system:
        self.translation_field.setSFVec3f(self.pos_ros_to_webots(pos))
        self.rotation_field.setSFRotation(self.rot_ros_to_webots(rpy))
        # else:
        #    self.translation_field.setSFVec3f([pos[0], pos[1], pos[2]])
        #    self.rotation_field.setSFRotation(rpy_to_axis(rpy[1], rpy[2], rpy[0]))

    def set_robot_rpy(self, rpy):
        # if self.switch_coordinate_system:
        self.rotation_field.setSFRotation(self.rot_ros_to_webots(rpy))
        # else:
        #    self.rotation_field.setSFRotation(rpy_to_axis(rpy[1], rpy[2], rpy[0]))

    def get_robot_pose_rpy(self):
        pos = self.translation_field.getSFVec3f()
        rot = self.rotation_field.getSFRotation()
        pos = self.pos_webots_to_ros(pos)
        rpy = self.rot_webots_to_ros(rot)
        # webots cordinate system is left-handed and depends on the robot. these values were found experimentally
        # if self.is_wolfgang:
        #    rpy = (rpy[0] + math.pi / 2, -rpy[1], rpy[2])
        # if self.switch_coordinate_system:
        #    return pos_webots_to_ros(pos), rpy
        # else:
        #    return pos, (rpy[2], rpy[0], rpy[1])
        return pos, rpy


def pos_webots_to_ros(pos):
    x = pos[2]
    y = pos[0]
    z = pos[1]
    return [x, y, z]


def pos_ros_to_webots(pos):
    z = pos[0]
    x = pos[1]
    y = pos[2]
    return [x, y, z]


def rot_ros_to_webots(rpy):
    return rpy_to_axis(*rpy)


def rot_webots_to_ros(rot):
    return axis_to_rpy(rot[0], rot[1], rot[2], rot[3])


def rot_ros_to_webots_switched(rpy):
    # change ordering
    rpy = [rpy[0], rpy[2] * -1, rpy[1]]
    # change 0 point
    rpy_r = [rpy[0] - math.pi / 2, rpy[1], rpy[2] - math.pi / 2]
    return rpy_to_axis(*rpy_r)


def rot_webots_to_ros_switched(rot):
    rpy = axis_to_rpy(rot[0], rot[1], rot[2], rot[3])
    rpy = [rpy[0] + math.pi / 2, rpy[1] * -1, rpy[2] + math.pi / 2]
    return rpy


def rpy_to_axis(z_e, x_e, y_e, normalize=True):
    # Assuming the angles are in radians.
    c1 = math.cos(z_e / 2)
    s1 = math.sin(z_e / 2)
    c2 = math.cos(x_e / 2)
    s2 = math.sin(x_e / 2)
    c3 = math.cos(y_e / 2)
    s3 = math.sin(y_e / 2)
    c1c2 = c1 * c2
    s1s2 = s1 * s2
    w = c1c2 * c3 - s1s2 * s3
    x = c1c2 * s3 + s1s2 * c3
    y = s1 * c2 * c3 + c1 * s2 * s3
    z = c1 * s2 * c3 - s1 * c2 * s3
    angle = 2 * math.acos(w)
    if normalize:
        norm = x * x + y * y + z * z
        if norm < 0.001:
            # when all euler angles are zero angle =0 so
            # we can set axis to anything to avoid divide by zero
            x = 1
            y = 0
            z = 0
        else:
            norm = math.sqrt(norm)
            x /= norm
            y /= norm
            z /= norm
    return [z, x, y, angle]


def axis_to_rpy(x, y, z, angle):
    s = math.sin(angle)
    c = math.cos(angle)
    t = 1 - c

    magnitude = math.sqrt(x * x + y * y + z * z)
    if magnitude == 0:
        raise AssertionError
    x /= magnitude
    y /= magnitude
    z /= magnitude
    # north pole singularity
    if (x * y * t + z * s) > 0.998:
        yaw = 2 * math.atan2(x * math.sin(angle / 2), math.cos(angle / 2))
        pitch = math.pi / 2
        roll = 0
        return roll, pitch, yaw

    # south pole singularity
    if (x * y * t + z * s) < -0.998:
        yaw = -2 * math.atan2(x * math.sin(angle / 2), math.cos(angle / 2))
        pitch = -math.pi / 2
        roll = 0
        return roll, pitch, yaw

    yaw = math.atan2(y * s - x * z * t, 1 - (y * y + z * z) * t)
    pitch = math.asin(x * y * t + z * s)
    roll = math.atan2(x * s - y * z * t, 1 - (x * x + z * z) * t)

    return roll, pitch, yaw<|MERGE_RESOLUTION|>--- conflicted
+++ resolved
@@ -103,13 +103,8 @@
             camera_name = "CameraTop"
             self.rot_ros_to_webots = rot_ros_to_webots_switched
             self.rot_webots_to_ros = rot_webots_to_ros_switched
-<<<<<<< HEAD
-            self.initial_joint_values = [("RShoulderPitch", math.pi / 2), ("RShoulderRoll", -1 * math.pi/4),
-                                         ("LShoulderPitch", math.pi / 2), ("LShoulderRoll", math.pi/4)]
-=======
             self.initial_joint_values = [("RShoulderPitch", math.pi / 2), ("RShoulderRoll", -1 * math.pi / 4),
                                          ("LShoulderPitch", math.pi / 2), ("LShoulderRoll", math.pi / 4)]
->>>>>>> 3f800886
 
         elif robot == 'op3':
             self.robot_node_name = "Robot"
@@ -126,9 +121,6 @@
             camera_name = "Camera"
             self.rot_ros_to_webots = rot_ros_to_webots_switched
             self.rot_webots_to_ros = rot_webots_to_ros_switched
-<<<<<<< HEAD
-            self.initial_joint_values = [("ArmUpperR", -1 * math.pi/4), ("ArmUpperL", math.pi/4)]
-=======
             self.initial_joint_values = [("ArmUpperR", -1 * math.pi / 4), ("ArmUpperL", math.pi / 4)]
         elif robot == 'atlas':
             self.robot_node_name = "Robot"
@@ -145,7 +137,6 @@
             self.rot_ros_to_webots = rot_ros_to_webots_switched
             self.rot_webots_to_ros = rot_webots_to_ros_switched
             self.initial_joint_values = [("ArmUpperR", -1 * math.pi / 4), ("ArmUpperL", math.pi / 4)]
->>>>>>> 3f800886
 
         self.robot_node = self.supervisor.getFromDef(self.robot_node_name)
         for motor_name in self.motor_names:
@@ -164,15 +155,9 @@
         self.gyro = self.supervisor.getGyro(gyro_name)
         self.gyro.enable(self.timestep)
         if self.is_wolfgang:
-<<<<<<< HEAD
             self.accel_head = self.supervisor.getAccelerometer(accel_name + " 2")
             self.accel_head.enable(self.timestep)
             self.gyro_head = self.supervisor.getGyro(gyro_name + " 2")
-=======
-            self.accel_head = self.supervisor.getAccelerometer("imu_head accelerometer")
-            self.accel_head.enable(self.timestep)
-            self.gyro_head = self.supervisor.getGyro("imu_head gyro")
->>>>>>> 3f800886
             self.gyro_head.enable(self.timestep)
         self.camera = self.supervisor.getCamera(camera_name)
         self.camera.enable(self.timestep)
