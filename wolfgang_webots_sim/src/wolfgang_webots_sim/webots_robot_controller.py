--- conflicted
+++ resolved
@@ -12,12 +12,8 @@
 
 
 class RobotController:
-<<<<<<< HEAD
-    def __init__(self, ros_active=False, robot='wolfgang', do_ros_init=True, external_controller=False, base_ns=''):
-=======
-    def __init__(self, ros_active=False, robot='wolfgang', do_ros_init=True,
-                 external_controller=False):
->>>>>>> 7a7578b3
+    def __init__(self, ros_active=False, robot='wolfgang', do_ros_init=True, external_controller=False, base_ns='',
+                 recognition=False):
         """
         The RobotController, a Webots controller that controls a single robot.
         The environment variable WEBOTS_ROBOT_NAME should be set to "amy", "rory", "jack" or "donna" if used with
@@ -117,7 +113,8 @@
             self.gyro_head.enable(self.timestep)
         self.camera = self.robot_node.getDevice(camera_name)
         self.camera.enable(self.timestep)
-        self.camera.recognitionEnable(1)
+        if recognition:
+            self.camera.recognitionEnable(self.timestep)
 
         if self.ros_active:
             if base_ns == "":
