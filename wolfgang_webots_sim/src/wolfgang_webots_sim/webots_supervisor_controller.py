from controller import Robot, Node, Supervisor, Field

import os
import rospy
from geometry_msgs.msg import Quaternion, PointStamped
from sensor_msgs.msg import JointState, Imu, Image, CameraInfo

from rosgraph_msgs.msg import Clock
from std_srvs.srv import Empty

from bitbots_msgs.msg import JointCommand, FootPressure
import math
import transforms3d
import numpy as np

G = 9.81


class SupervisorController:
    def __init__(self, ros_active=False, mode='normal'):
        # requires WEBOTS_ROBOT_NAME to be set to "amy" or "rory"
        self.ros_active = ros_active
        self.time = 0
        self.clock_msg = Clock()

        self.supervisor = Supervisor()
        self.amy_node = self.supervisor.getFromDef("amy")
        self.rory_node = self.supervisor.getFromDef("rory")
        self.jack_node = self.supervisor.getFromDef("jack")
        self.donna_node = self.supervisor.getFromDef("donna")
        self.melody_node = self.supervisor.getFromDef("melody")

        if mode == 'normal':
            self.supervisor.simulationSetMode(Supervisor.SIMULATION_MODE_REAL_TIME)
        elif mode == 'paused':
            self.supervisor.simulationSetMode(Supervisor.SIMULATION_MODE_PAUSE)
        elif mode == 'run':
            self.supervisor.simulationSetMode(Supervisor.SIMULATION_MODE_RUN)
        elif mode == 'fast':
            self.supervisor.simulationSetMode(Supervisor.SIMULATION_MODE_FAST)
        else:
            self.supervisor.simulationSetMode(Supervisor.SIMULATION_MODE_REAL_TIME)

        self.motors = []
        self.sensors = []
        self.timestep = int(self.supervisor.getBasicTimeStep())

<<<<<<< HEAD
        # resolve the node for corresponding name
        self.robot_nodes = {"amy": self.amy_node, "rory": self.rory_node, "jack": self.jack_node, "donna": self.donna_node, "melody": self.melody_node}

        self.robot_name = robot_name
        self.switch_coordinate_system = True
        self.is_wolfgang = False
        self.pressure_sensors = None

=======
>>>>>>> e553efae
        if self.ros_active:
            rospy.init_node("webots_ros_supervisor", anonymous=True,
                            argv=['clock:=/clock'])
            self.clock_publisher = rospy.Publisher("/clock", Clock, queue_size=1)
            self.reset_service = rospy.Service("reset", Empty, self.reset)

<<<<<<< HEAD
        self.translation_field = self.name_to_node().getField("translation")
        self.rotation_field = self.name_to_node().getField("rotation")
        self.world_info = self.supervisor.getFromDef("world_info")
=======
        #self.translation_field = self.robot_node.getField("translation")
        #self.rotation_field = self.robot_node.getField("rotation")
        #self.world_info = self.supervisor.getFromDef("world_info")
>>>>>>> e553efae

    def name_to_node(self):
        return self.robot_nodes[os.environ["WEBOTS_ROBOT_NAME"]]


    def step_sim(self):
        self.time += self.timestep / 1000
<<<<<<< HEAD
        self.name_to_node().step(self.timestep)
=======
        self.supervisor.step(self.timestep)
>>>>>>> e553efae

    def step(self):
        self.step_sim()
        if self.ros_active:
            self.publish_clock()

    def publish_clock(self):
        self.clock_msg.clock = rospy.Time.from_seconds(self.time)
        self.clock_publisher.publish(self.clock_msg)

    def set_gravity(self, active):
        if active:
            self.world_info.getField("gravity").setSFVec3f([0.0, -9.81, 0.0])
            self.world_info.getField("gravity").setSFFloat(9.81)
        else:
            self.world_info.getField("gravity").setSFVec3f([0.0, 0.0, 0.0])
            self.world_info.getField("gravity").setSFFloat(0)

    def reset_robot_pose(self, pos, quat):
        self.set_robot_pose_quat(pos, quat)
        self.name_to_node().resetPhysics()

    def reset_robot_pose_rpy(self, pos, rpy):
        self.set_robot_pose_rpy(pos, rpy)
        self.name_to_node().resetPhysics()

    def reset(self, req=None):
        self.supervisor.simulationReset()
        self.supervisor.simulationResetPhysics()

    def node(self):
        s = self.supervisor.getSelected()
        if s is not None:
            print(f"id: {s.getId()}, type: {s.getType()}, def: {s.getDef()}")

    def set_robot_axis_angle(self, axis, angle):
        self.rotation_field.setSFRotation(list(np.append(axis, angle)))

    def set_robot_rpy(self, rpy):
        axis, angle = transforms3d.euler.euler2axangle(rpy[0], rpy[1], rpy[2], axes='sxyz')
        self.set_robot_axis_angle(axis, angle)

    def set_robot_quat(self, quat):
        axis, angle = transforms3d.quaternions.quat2axangle([quat[3], quat[0], quat[1], quat[2]])
        self.set_robot_axis_angle(axis, angle)

    def set_robot_position(self, pos):
        self.translation_field.setSFVec3f(list(pos))

    def set_robot_pose_rpy(self, pos, rpy):
        self.set_robot_position(pos)
        self.set_robot_rpy(rpy)

    def set_robot_pose_quat(self, pos, quat):
        self.set_robot_position(pos)
        self.set_robot_quat(quat)

    def get_robot_position(self):
        return self.translation_field.getSFVec3f()

    def get_robot_orientation_axangles(self):
        return self.rotation_field.getSFRotation()

    def get_robot_orientation_rpy(self):
        ax_angle = self.get_robot_orientation_axangles()
        return list(transforms3d.euler.axangle2euler(ax_angle[:3], ax_angle[3], axes='sxyz'))

    def get_robot_orientation_quat(self):
        ax_angle = self.get_robot_orientation_axangles()
        # transforms 3d uses scalar (i.e. the w part in the quaternion) first notation of quaternions, ros uses scalar last
        quat_scalar_first = transforms3d.quaternions.axangle2quat(ax_angle[:3], ax_angle[3])
        quat_scalar_last = np.append(quat_scalar_first[1:], quat_scalar_first[0])
        return list(quat_scalar_last)

    def get_robot_pose_rpy(self):
        return self.get_robot_position(), self.get_robot_orientation_rpy()

    def get_robot_pose_quat(self):
        return self.get_robot_position(), self.get_robot_orientation_quat()<|MERGE_RESOLUTION|>--- conflicted
+++ resolved
@@ -45,44 +45,30 @@
         self.sensors = []
         self.timestep = int(self.supervisor.getBasicTimeStep())
 
-<<<<<<< HEAD
         # resolve the node for corresponding name
-        self.robot_nodes = {"amy": self.amy_node, "rory": self.rory_node, "jack": self.jack_node, "donna": self.donna_node, "melody": self.melody_node}
+        self.robot_names = ["amy", "rory", "jack", "donna", "melody"]
+        self.robot_nodes = {}
+        self.translation_fields = {}
+        self.rotation_fields = {}
 
-        self.robot_name = robot_name
-        self.switch_coordinate_system = True
-        self.is_wolfgang = False
-        self.pressure_sensors = None
+        # check if None
+        for name in self.robot_names:
+            self.robot_nodes[name] = self.supervisor.getFromDef(name)
+            if self.robot_nodes[name] is not None:
+                self.translation_fields[name] = self.robot_nodes[name].getField("translation")
+                self.rotation_fields[name] = self.robot_nodes[name].getField("rotation")
 
-=======
->>>>>>> e553efae
         if self.ros_active:
             rospy.init_node("webots_ros_supervisor", anonymous=True,
                             argv=['clock:=/clock'])
             self.clock_publisher = rospy.Publisher("/clock", Clock, queue_size=1)
             self.reset_service = rospy.Service("reset", Empty, self.reset)
 
-<<<<<<< HEAD
-        self.translation_field = self.name_to_node().getField("translation")
-        self.rotation_field = self.name_to_node().getField("rotation")
         self.world_info = self.supervisor.getFromDef("world_info")
-=======
-        #self.translation_field = self.robot_node.getField("translation")
-        #self.rotation_field = self.robot_node.getField("rotation")
-        #self.world_info = self.supervisor.getFromDef("world_info")
->>>>>>> e553efae
-
-    def name_to_node(self):
-        return self.robot_nodes[os.environ["WEBOTS_ROBOT_NAME"]]
-
 
     def step_sim(self):
         self.time += self.timestep / 1000
-<<<<<<< HEAD
-        self.name_to_node().step(self.timestep)
-=======
         self.supervisor.step(self.timestep)
->>>>>>> e553efae
 
     def step(self):
         self.step_sim()
@@ -101,13 +87,15 @@
             self.world_info.getField("gravity").setSFVec3f([0.0, 0.0, 0.0])
             self.world_info.getField("gravity").setSFFloat(0)
 
-    def reset_robot_pose(self, pos, quat):
+    def reset_robot_pose(self, pos, quat, name="amy"):
         self.set_robot_pose_quat(pos, quat)
-        self.name_to_node().resetPhysics()
+        if name in self.robot_nodes:
+            self.robot_nodes[name].resetPhysics()
 
-    def reset_robot_pose_rpy(self, pos, rpy):
+    def reset_robot_pose_rpy(self, pos, rpy, name="amy"):
         self.set_robot_pose_rpy(pos, rpy)
-        self.name_to_node().resetPhysics()
+        if name in self.robot_nodes:
+            self.robot_nodes[name].resetPhysics()
 
     def reset(self, req=None):
         self.supervisor.simulationReset()
@@ -118,47 +106,51 @@
         if s is not None:
             print(f"id: {s.getId()}, type: {s.getType()}, def: {s.getDef()}")
 
-    def set_robot_axis_angle(self, axis, angle):
-        self.rotation_field.setSFRotation(list(np.append(axis, angle)))
+    def set_robot_axis_angle(self, axis, angle, name="amy"):
+        if name in self.rotation_fields:
+            self.rotation_fields[name].setSFRotation(list(np.append(axis, angle)))
 
-    def set_robot_rpy(self, rpy):
+    def set_robot_rpy(self, rpy, name="amy"):
         axis, angle = transforms3d.euler.euler2axangle(rpy[0], rpy[1], rpy[2], axes='sxyz')
-        self.set_robot_axis_angle(axis, angle)
+        self.set_robot_axis_angle(axis, angle, name)
 
-    def set_robot_quat(self, quat):
+    def set_robot_quat(self, quat, name="amy"):
         axis, angle = transforms3d.quaternions.quat2axangle([quat[3], quat[0], quat[1], quat[2]])
-        self.set_robot_axis_angle(axis, angle)
+        self.set_robot_axis_angle(axis, angle, name)
 
-    def set_robot_position(self, pos):
-        self.translation_field.setSFVec3f(list(pos))
+    def set_robot_position(self, pos, name="amy"):
+        if name in self.translation_fields:
+            self.translation_fields[name].setSFVec3f(list(pos))
 
-    def set_robot_pose_rpy(self, pos, rpy):
-        self.set_robot_position(pos)
-        self.set_robot_rpy(rpy)
+    def set_robot_pose_rpy(self, pos, rpy, name="amy"):
+        self.set_robot_position(pos, name)
+        self.set_robot_rpy(rpy, name)
 
-    def set_robot_pose_quat(self, pos, quat):
-        self.set_robot_position(pos)
-        self.set_robot_quat(quat)
+    def set_robot_pose_quat(self, pos, quat, name="amy"):
+        self.set_robot_position(pos, name)
+        self.set_robot_quat(quat, name)
 
-    def get_robot_position(self):
-        return self.translation_field.getSFVec3f()
+    def get_robot_position(self, name="amy"):
+        if name in self.translation_fields:
+            return self.translation_fields[name].getSFVec3f()
 
-    def get_robot_orientation_axangles(self):
-        return self.rotation_field.getSFRotation()
+    def get_robot_orientation_axangles(self, name="amy"):
+        if name in self.rotation_fields:
+            return self.rotation_fields[name].getSFRotation()
 
-    def get_robot_orientation_rpy(self):
-        ax_angle = self.get_robot_orientation_axangles()
+    def get_robot_orientation_rpy(self, name="amy"):
+        ax_angle = self.get_robot_orientation_axangles(name)
         return list(transforms3d.euler.axangle2euler(ax_angle[:3], ax_angle[3], axes='sxyz'))
 
-    def get_robot_orientation_quat(self):
-        ax_angle = self.get_robot_orientation_axangles()
+    def get_robot_orientation_quat(self, name="amy"):
+        ax_angle = self.get_robot_orientation_axangles(name)
         # transforms 3d uses scalar (i.e. the w part in the quaternion) first notation of quaternions, ros uses scalar last
         quat_scalar_first = transforms3d.quaternions.axangle2quat(ax_angle[:3], ax_angle[3])
         quat_scalar_last = np.append(quat_scalar_first[1:], quat_scalar_first[0])
         return list(quat_scalar_last)
 
-    def get_robot_pose_rpy(self):
-        return self.get_robot_position(), self.get_robot_orientation_rpy()
+    def get_robot_pose_rpy(self, name="amy"):
+        return self.get_robot_position(name), self.get_robot_orientation_rpy(name)
 
-    def get_robot_pose_quat(self):
-        return self.get_robot_position(), self.get_robot_orientation_quat()+    def get_robot_pose_quat(self, name="amy"):
+        return self.get_robot_position(name), self.get_robot_orientation_quat(name)